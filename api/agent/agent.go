package agent

import (
	"context"
	"io"
	"math"
	"net/http"
	"os"
	"strconv"
	"strings"
	"sync"
	"time"

	"github.com/fnproject/fn/api/agent/drivers"
	"github.com/fnproject/fn/api/agent/drivers/docker"
	"github.com/fnproject/fn/api/agent/protocol"
	"github.com/fnproject/fn/api/common"
	"github.com/fnproject/fn/api/id"
	"github.com/fnproject/fn/api/models"
	"github.com/fnproject/fn/fnext"
	"github.com/go-openapi/strfmt"
	"github.com/opentracing/opentracing-go"
	"github.com/prometheus/client_golang/prometheus/promhttp"
	"github.com/sirupsen/logrus"
)

// TODO we should prob store async calls in db immediately since we're returning id (will 404 until post-execution)
// TODO async calls need to add route.Headers as well
// TODO handle timeouts / no response in sync & async (sync is json+503 atm, not 504, async is empty log+status)
// see also: server/runner.go wrapping the response writer there, but need to handle async too (push down?)
// TODO storing logs / call can push call over the timeout
// TODO async is still broken, but way less so. we need to modify mq semantics
// to be much more robust. now we're at least running it if we delete the msg,
// but we may never store info about that execution so still broked (if fn
// dies). need coordination w/ db.
// TODO if a cold call times out but container is created but hasn't replied, could
// end up that the client doesn't get a reply until long after the timeout (b/c of container removal, async it?)
// TODO if async would store requests (or interchange format) it would be slick, but
// if we're going to store full calls in db maybe we should only queue pointers to ids?
// TODO examine cases where hot can't start a container and the user would never see an error
// about why that may be so (say, whatever it is takes longer than the timeout, e.g.)
// TODO if an image is not found or similar issues in getting a slot, then async should probably
// mark the call as errored rather than forever trying & failing to run it
// TODO it would be really nice if we made the ramToken wrap the driver cookie (less brittle,
// if those leak the container leaks too...) -- not the allocation, but the token.Close and cookie.Close
// TODO if machine is out of ram, just timeout immediately / wait for hot slot? (discuss policy)
//
// Agent exposes an api to create calls from various parameters and then submit
// those calls, it also exposes a 'safe' shutdown mechanism via its Close method.
// Agent has a few roles:
// * manage the memory pool for a given server
// * manage the container lifecycle for calls (hot+cold)
// * execute calls against containers
// * invoke Start and End for each call appropriately
// * check the mq for any async calls, and submit them
//
// overview:
// Upon submission of a call, Agent will start the call's timeout timer
// immediately. If the call is hot, Agent will attempt to find an active hot
// container for that route, and if necessary launch another container. Cold
// calls will launch one container each. Cold calls will get container input
// and output directly, whereas hot calls will be able to read/write directly
// from/to a pipe in a container via Dispatch. If it's necessary to launch a
// container, first an attempt will be made to try to reserve the ram required
// while waiting for any hot 'slot' to become available [if applicable]. If
// there is an error launching the container, an error will be returned
// provided the call has not yet timed out or found another hot 'slot' to
// execute in [if applicable]. call.Start will be called immediately before
// starting a container, if cold (i.e. after pulling), or immediately before
// sending any input, if hot. call.End will be called regardless of the
// timeout timer's status if the call was executed, and that error returned may
// be returned from Submit.

type Agent interface {
	// GetCall will return a Call that is executable by the Agent, which
	// can be built via various CallOpt's provided to the method.
	GetCall(...CallOpt) (Call, error)

	// Submit will attempt to execute a call locally, a Call may store information
	// about itself in its Start and End methods, which will be called in Submit
	// immediately before and after the Call is executed, respectively. An error
	// will be returned if there is an issue executing the call or the error
	// may be from the call's execution itself (if, say, the container dies,
	// or the call times out).
	Submit(Call) error

	// Close will wait for any outstanding calls to complete and then exit.
	// Close is not safe to be called from multiple threads.
	io.Closer

	// Stats should be burned at the stake. adding so as to not ruffle feathers.
	// TODO this should be derived from our metrics
	Stats() Stats

	// Return the http.Handler used to handle Prometheus metric requests
	PromHandler() http.Handler
	AddCallListener(fnext.CallListener)

	// Enqueue is to use the agent's sweet sweet client bindings to remotely
	// queue async tasks and should be removed from Agent interface ASAP.
	Enqueue(context.Context, *models.Call) error
}

// FunctionLimits records the resource limitations imposed by the Fn node on any
// function running in it.
type FunctionLimits interface {
	// MaxMemory represents the imposed limit on memory, in megabytes.
	MaxMemory() uint64

	// MaxCPUs represents the imposed limit on CPU usage, in milliCPUs.
	MaxCPUs() uint64

	// MaxFilesystemSize represents the imposed limit on filesystem size, in
	// megabytes.
	MaxFilesystemSize() uint64
}

type agent struct {
	da            DataAccess
	callListeners []fnext.CallListener

	limits FunctionLimits
	driver drivers.Driver

	slotMgr *slotQueueMgr
	// track usage
	resources ResourceTracker

	// used to track running calls / safe shutdown
	wg       sync.WaitGroup // TODO rename
	shutonce sync.Once
	shutdown chan struct{}

	freezeIdleMsecs time.Duration
	ejectIdleMsecs  time.Duration

	stats // TODO kill me

	// Prometheus HTTP handler
	promHandler http.Handler
}

func New(da DataAccess, fl FunctionLimits) Agent {
	// TODO: Create drivers.New(runnerConfig)
	driver := docker.NewDocker(drivers.Config{
		ServerVersion: "17.06.0",
	})

	freezeIdleMsecs, err := getEnvMsecs("FN_FREEZE_IDLE_MSECS", 50*time.Millisecond)
	if err != nil {
		logrus.WithError(err).Fatal("error initializing freeze idle delay")
	}

	ejectIdleMsecs, err := getEnvMsecs("FN_EJECT_IDLE_MSECS", 1000*time.Millisecond)
	if err != nil {
		logrus.WithError(err).Fatal("error initializing eject idle delay")
	}

	a := &agent{
<<<<<<< HEAD
		da:          da,
		limits:      fl,
		driver:      driver,
		slotMgr:     NewSlotQueueMgr(),
		resources:   NewResourceTracker(),
		shutdown:    make(chan struct{}),
		promHandler: promhttp.Handler(),
=======
		da:              da,
		driver:          driver,
		slotMgr:         NewSlotQueueMgr(),
		resources:       NewResourceTracker(),
		shutdown:        make(chan struct{}),
		freezeIdleMsecs: freezeIdleMsecs,
		ejectIdleMsecs:  ejectIdleMsecs,
		promHandler:     promhttp.Handler(),
>>>>>>> 6c62bdb1
	}

	// TODO assert that agent doesn't get started for API nodes up above ?
	a.wg.Add(1)
	go a.asyncDequeue() // safe shutdown can nanny this fine

	return a
}

func getEnvMsecs(name string, defaultVal time.Duration) (time.Duration, error) {

	delay := defaultVal

	if dur := os.Getenv(name); dur != "" {
		durInt, err := strconv.ParseInt(dur, 10, 64)
		if err != nil {
			return defaultVal, err
		}
		// disable if negative or set to msecs specified.
		if durInt < 0 || time.Duration(durInt) >= math.MaxInt64/time.Millisecond {
			delay = math.MaxInt64
		} else {
			delay = time.Duration(durInt) * time.Millisecond
		}
	}

	return delay, nil
}

// TODO shuffle this around somewhere else (maybe)
func (a *agent) Enqueue(ctx context.Context, call *models.Call) error {
	return a.da.Enqueue(ctx, call)
}

func (a *agent) Close() error {
	a.shutonce.Do(func() {
		close(a.shutdown)
	})

	a.wg.Wait()
	return nil
}

func (a *agent) Submit(callI Call) error {
	a.wg.Add(1)
	defer a.wg.Done()

	select {
	case <-a.shutdown:
		return models.ErrCallTimeoutServerBusy
	default:
	}

	call := callI.(*call)

	ctx, cancel := context.WithDeadline(call.req.Context(), call.execDeadline)
	call.req = call.req.WithContext(ctx)
	defer cancel()

	ctx, finish := statSpans(ctx, call)
	defer finish()

	err := a.submit(ctx, call)
	return err
}

func (a *agent) startStateTrackers(ctx context.Context, call *call) {

	if !protocol.IsStreamable(protocol.Protocol(call.Format)) {
		// For cold containers, we track the container state in call
		call.containerState = NewContainerState()
	}

	call.requestState = NewRequestState()
}

func (a *agent) endStateTrackers(ctx context.Context, call *call) {

	call.requestState.UpdateState(ctx, RequestStateDone, call.slots)

	// For cold containers, we are done with the container.
	if call.containerState != nil {
		call.containerState.UpdateState(ctx, ContainerStateDone, call.slots)
	}
}

func (a *agent) submit(ctx context.Context, call *call) error {
	a.stats.Enqueue(ctx, call.AppName, call.Path)

	a.startStateTrackers(ctx, call)
	defer a.endStateTrackers(ctx, call)

	slot, err := a.getSlot(ctx, call)
	if err != nil {
		a.handleStatsDequeue(ctx, call, err)
		return transformTimeout(err, true)
	}

	defer slot.Close() // notify our slot is free once we're done

	err = call.Start(ctx)
	if err != nil {
		a.handleStatsDequeue(ctx, call, err)
		return transformTimeout(err, true)
	}

	// decrement queued count, increment running count
	a.stats.DequeueAndStart(ctx, call.AppName, call.Path)

	// pass this error (nil or otherwise) to end directly, to store status, etc
	err = slot.exec(ctx, call)
	a.handleStatsEnd(ctx, call, err)

	// TODO: we need to allocate more time to store the call + logs in case the call timed out,
	// but this could put us over the timeout if the call did not reply yet (need better policy).
	ctx = opentracing.ContextWithSpan(context.Background(), opentracing.SpanFromContext(ctx))
	err = call.End(ctx, err)
	return transformTimeout(err, false)
}

func transformTimeout(e error, isRetriable bool) error {
	if e == context.DeadlineExceeded {
		if isRetriable {
			return models.ErrCallTimeoutServerBusy
		}
		return models.ErrCallTimeout
	}
	return e
}

// handleStatsDequeue handles stats for dequeuing for early exit (getSlot or Start)
// cases. Only timeouts can be a simple dequeue while other cases are actual errors.
func (a *agent) handleStatsDequeue(ctx context.Context, call *call, err error) {
	if err == context.DeadlineExceeded {
		a.stats.Dequeue(ctx, call.AppName, call.Path)
		IncrementTooBusy(ctx)
	} else {
		a.stats.DequeueAndFail(ctx, call.AppName, call.Path)
		IncrementErrors(ctx)
	}
}

// handleStatsEnd handles stats for after a call is ran, depending on error.
func (a *agent) handleStatsEnd(ctx context.Context, call *call, err error) {
	if err == nil {
		// decrement running count, increment completed count
		a.stats.Complete(ctx, call.AppName, call.Path)
	} else {
		// decrement running count, increment failed count
		a.stats.Failed(ctx, call.AppName, call.Path)
		// increment the timeout or errors count, as appropriate
		if err == context.DeadlineExceeded {
			IncrementTimedout(ctx)
		} else {
			IncrementErrors(ctx)
		}
	}
}

func statSpans(ctx context.Context, call *call) (_ context.Context, finish func()) {
	// agent_submit_global has no parent span because we don't want it to inherit fn_appname or fn_path
	spanGlobal := opentracing.StartSpan("agent_submit_global")

	// agent_submit_global has no parent span because we don't want it to inherit fn_path
	spanApp := opentracing.StartSpan("agent_submit_app")
	spanApp.SetBaggageItem("fn_appname", call.AppName)

	// agent_submit has a parent span in the usual way
	// it doesn't matter if it inherits fn_appname or fn_path (and we set them here in any case)
	span, ctx := opentracing.StartSpanFromContext(ctx, "agent_submit")
	span.SetBaggageItem("fn_appname", call.AppName)
	span.SetBaggageItem("fn_path", call.Path)

	return ctx, func() {
		spanGlobal.Finish()
		spanApp.Finish()
		span.Finish()
	}
}

// getSlot returns a Slot (or error) for the request to run. Depending on hot/cold
// request type, this may launch a new container or wait for other containers to become idle
// or it may wait for resources to become available to launch a new container.
func (a *agent) getSlot(ctx context.Context, call *call) (Slot, error) {
	// start the deadline context for waiting for slots
	ctx, cancel := context.WithDeadline(ctx, call.slotDeadline)
	defer cancel()

	span, ctx := opentracing.StartSpanFromContext(ctx, "agent_get_slot")
	defer span.Finish()

	if protocol.IsStreamable(protocol.Protocol(call.Format)) {
		// For hot requests, we use a long lived slot queue, which we use to manage hot containers
		var isNew bool
		call.slots, isNew = a.slotMgr.getSlotQueue(call)
		call.requestState.UpdateState(ctx, RequestStateWait, call.slots)
		if isNew {
			go a.hotLauncher(ctx, call)
		}
		s, err := a.waitHot(ctx, call)
		return s, err
	}

	call.requestState.UpdateState(ctx, RequestStateWait, call.slots)
	return a.launchCold(ctx, call)
}

// hotLauncher is spawned in a go routine for each slot queue to monitor stats and launch hot
// containers if needed. Upon shutdown or activity timeout, hotLauncher exits and during exit,
// it destroys the slot queue.
func (a *agent) hotLauncher(ctx context.Context, call *call) {
	// Let use 60 minutes or 2 * IdleTimeout as hot queue idle timeout, pick
	// whichever is longer. If in this time, there's no activity, then
	// we destroy the hot queue.
	timeout := time.Duration(60) * time.Minute
	idleTimeout := time.Duration(call.IdleTimeout) * time.Second * 2
	if timeout < idleTimeout {
		timeout = idleTimeout
	}

	logger := common.Logger(ctx)
	logger.WithField("launcher_timeout", timeout).Info("Hot function launcher starting")

	// IMPORTANT: get a context that has a child span / logger but NO timeout
	// TODO this is a 'FollowsFrom'
	ctx = opentracing.ContextWithSpan(common.WithLogger(context.Background(), logger), opentracing.SpanFromContext(ctx))
	span, ctx := opentracing.StartSpanFromContext(ctx, "agent_hot_launcher")
	defer span.Finish()

	for {
		ctx, cancel := context.WithTimeout(ctx, timeout)
		a.checkLaunch(ctx, call)

		select {
		case <-a.shutdown: // server shutdown
			cancel()
			return
		case <-ctx.Done(): // timed out
			cancel()
			if a.slotMgr.deleteSlotQueue(call.slots) {
				logger.Info("Hot function launcher timed out")
				return
			}
		case <-call.slots.signaller:
			cancel()
		}
	}
}

func (a *agent) checkLaunch(ctx context.Context, call *call) {
	curStats := call.slots.getStats()
	isAsync := call.Type == models.TypeAsync
	isNeeded := isNewContainerNeeded(&curStats)
	common.Logger(ctx).WithFields(logrus.Fields{"currentStats": curStats, "isNeeded": isNeeded}).Debug("Hot function launcher stats")
	if !isNeeded {
		return
	}

	state := NewContainerState()
	state.UpdateState(ctx, ContainerStateWait, call.slots)

	common.Logger(ctx).WithFields(logrus.Fields{"currentStats": call.slots.getStats(), "isNeeded": isNeeded}).Info("Hot function launcher starting hot container")

	select {
	case tok := <-a.resources.GetResourceToken(ctx, call.Memory, uint64(call.CPUs), isAsync):
		a.wg.Add(1) // add waiter in this thread
		go func() {
			// NOTE: runHot will not inherit the timeout from ctx (ignore timings)
			a.runHot(ctx, call, tok, state)
			a.wg.Done()
		}()
	case <-ctx.Done(): // timeout
		state.UpdateState(ctx, ContainerStateDone, call.slots)
	case <-a.shutdown: // server shutdown
		state.UpdateState(ctx, ContainerStateDone, call.slots)
	}
}

// waitHot pings and waits for a hot container from the slot queue
func (a *agent) waitHot(ctx context.Context, call *call) (Slot, error) {
	span, ctx := opentracing.StartSpanFromContext(ctx, "agent_wait_hot")
	defer span.Finish()

	ctx, cancel := context.WithCancel(ctx)
	defer cancel() // shut down dequeuer if we grab a slot

	ch := call.slots.startDequeuer(ctx)

	// 1) if we can get a slot immediately, grab it.
	// 2) if we don't, send a signaller every 200ms until we do.

	sleep := 1 * time.Microsecond // pad, so time.After doesn't send immediately
	for {
		select {
		case s := <-ch:
			if s.acquireSlot() {
				if s.slot.Error() != nil {
					s.slot.Close()
					return nil, s.slot.Error()
				}
				return s.slot, nil
			}
			// we failed to take ownership of the token (eg. container idle timeout) => try again
		case <-ctx.Done():
			return nil, ctx.Err()
		case <-a.shutdown: // server shutdown
			return nil, models.ErrCallTimeoutServerBusy
		case <-time.After(sleep):
			// ping dequeuer again
		}

		// set sleep to 200ms after first iteration
		sleep = 200 * time.Millisecond
		// send a notification to launchHot()
		select {
		case call.slots.signaller <- true:
		default:
		}
	}
}

// launchCold waits for necessary resources to launch a new container, then
// returns the slot for that new container to run the request on.
func (a *agent) launchCold(ctx context.Context, call *call) (Slot, error) {
	isAsync := call.Type == models.TypeAsync
	ch := make(chan Slot)

	span, ctx := opentracing.StartSpanFromContext(ctx, "agent_launch_cold")
	defer span.Finish()

	call.containerState.UpdateState(ctx, ContainerStateWait, call.slots)

	select {
	case tok := <-a.resources.GetResourceToken(ctx, call.Memory, uint64(call.CPUs), isAsync):
		go a.prepCold(ctx, call, tok, ch)
	case <-ctx.Done():
		return nil, ctx.Err()
	}

	// wait for launch err or a slot to open up
	select {
	case s := <-ch:
		if s.Error() != nil {
			s.Close()
			return nil, s.Error()
		}
		return s, nil
	case <-ctx.Done():
		return nil, ctx.Err()
	}
}

// implements Slot
type coldSlot struct {
	cookie drivers.Cookie
	tok    ResourceToken
	err    error
}

func (s *coldSlot) Error() error {
	return s.err
}

func (s *coldSlot) exec(ctx context.Context, call *call) error {
	span, ctx := opentracing.StartSpanFromContext(ctx, "agent_cold_exec")
	defer span.Finish()

	call.requestState.UpdateState(ctx, RequestStateExec, call.slots)
	call.containerState.UpdateState(ctx, ContainerStateBusy, call.slots)

	waiter, err := s.cookie.Run(ctx)
	if err != nil {
		return err
	}

	res, err := waiter.Wait(ctx)
	if err != nil {
		return err
	} else if res.Error() != nil {
		// check for call error (oom/exit) and beam it up
		return res.Error()
	}

	// nil or timed out
	return ctx.Err()
}

func (s *coldSlot) Close() error {
	if s.cookie != nil {
		// call this from here so that in exec we don't have to eat container
		// removal latency
		s.cookie.Close(context.Background()) // ensure container removal, separate ctx
	}
	if s.tok != nil {
		s.tok.Close()
	}
	return nil
}

// implements Slot
type hotSlot struct {
	done      chan<- struct{} // signal we are done with slot
	errC      <-chan error    // container error
	container *container      // TODO mask this
	err       error
}

func (s *hotSlot) Close() error {
	close(s.done)
	return nil
}

func (s *hotSlot) Error() error {
	return s.err
}

func (s *hotSlot) exec(ctx context.Context, call *call) error {
	span, ctx := opentracing.StartSpanFromContext(ctx, "agent_hot_exec")
	defer span.Finish()

	call.requestState.UpdateState(ctx, RequestStateExec, call.slots)

	// link the container id and id in the logs [for us!]
	common.Logger(ctx).WithField("container_id", s.container.id).Info("starting call")

	// swap in fresh pipes & stat accumulator to not interlace with other calls that used this slot [and timed out]
	stdinRead, stdinWrite := io.Pipe()
	stdoutRead, stdoutWrite := io.Pipe()
	defer stdinRead.Close()
	defer stdoutWrite.Close()

	proto := protocol.New(protocol.Protocol(call.Format), stdinWrite, stdoutRead)

	swapBack := s.container.swap(stdinRead, stdoutWrite, call.stderr, &call.Stats)
	defer swapBack() // NOTE: it's important this runs before the pipes are closed.

	errApp := make(chan error, 1)
	go func() {
		ci := protocol.NewCallInfo(call.Call, call.req)
		errApp <- proto.Dispatch(ctx, ci, call.w)
	}()

	select {
	case err := <-s.errC: // error from container
		return err
	case err := <-errApp: // from dispatch
		return err
	case <-ctx.Done(): // call timeout
		return ctx.Err()
	}
}

// Golang doesn't have an integer min...
func min(a uint64, b uint64) uint64 {
	if a < b {
		return a
	}
	return b
}

func (a *agent) prepCold(ctx context.Context, call *call, tok ResourceToken, ch chan Slot) {
	span, ctx := opentracing.StartSpanFromContext(ctx, "agent_prep_cold")
	defer span.Finish()

	call.containerState.UpdateState(ctx, ContainerStateStart, call.slots)

	// add Fn-specific information to the config to shove everything into env vars for cold
	call.Config["FN_DEADLINE"] = strfmt.DateTime(call.execDeadline).String()
	call.Config["FN_METHOD"] = call.Model().Method
	call.Config["FN_REQUEST_URL"] = call.Model().URL
	call.Config["FN_CALL_ID"] = call.Model().ID

	// User headers are prefixed with FN_HEADER and shoved in the env vars too
	for k, v := range call.Headers {
		k = "FN_HEADER_" + k
		call.Config[k] = strings.Join(v, ", ")
	}

	memory := call.Memory
	if a.limits.MaxMemory() != 0 {
		memory = min(memory, a.limits.MaxMemory())
	}
	cpus := uint64(call.CPUs)
	if a.limits.MaxMemory() != 0 {
		memory = min(memory, a.limits.MaxMemory())
	}
	filesystem := uint64(call.FilesystemSize)
	if a.limits.MaxFilesystemSize() != 0 {
		filesystem = min(filesystem, a.limits.MaxFilesystemSize())
	}
	container := &container{
		id:         id.New().String(), // XXX we could just let docker generate ids...
		image:      call.Image,
		env:        map[string]string(call.Config),
		memory:     memory,
		cpus:       cpus,
		filesystem: filesystem,
		timeout:    time.Duration(call.Timeout) * time.Second, // this is unnecessary, but in case removal fails...
		stdin:      call.req.Body,
		stdout:     call.w,
		stderr:     call.stderr,
		stats:      &call.Stats,
	}

	// pull & create container before we return a slot, so as to be friendly
	// about timing out if this takes a while...
	cookie, err := a.driver.Prepare(ctx, container)

	call.containerState.UpdateState(ctx, ContainerStateIdle, call.slots)

	slot := &coldSlot{cookie, tok, err}
	select {
	case ch <- slot:
	case <-ctx.Done():
		slot.Close()
	}
}

func (a *agent) runHot(ctx context.Context, call *call, tok ResourceToken, state ContainerState) {
	// IMPORTANT: get a context that has a child span / logger but NO timeout
	// TODO this is a 'FollowsFrom'
	ctx = opentracing.ContextWithSpan(context.Background(), opentracing.SpanFromContext(ctx))
	span, ctx := opentracing.StartSpanFromContext(ctx, "agent_run_hot")
	defer span.Finish()
	defer tok.Close() // IMPORTANT: this MUST get called

	state.UpdateState(ctx, ContainerStateStart, call.slots)
	defer state.UpdateState(ctx, ContainerStateDone, call.slots)

	cid := id.New().String()

	// set up the stderr to capture any logs before the slot is executed and
	// between hot functions
	stderr := newLineWriter(&logWriter{
		logrus.WithFields(logrus.Fields{"between_log": true, "app_name": call.AppName, "path": call.Path, "image": call.Image, "container_id": cid}),
	})

	// between calls we need a reader that doesn't do anything
	stdin := &ghostReader{cond: sync.NewCond(new(sync.Mutex)), inner: new(waitReader)}
	defer stdin.Close()

	memory := call.Memory
	if a.limits.MaxMemory() != 0 {
		memory = min(memory, a.limits.MaxMemory())
	}
	cpus := uint64(call.CPUs)
	if a.limits.MaxMemory() != 0 {
		memory = min(memory, a.limits.MaxMemory())
	}
	filesystem := uint64(call.FilesystemSize)
	if a.limits.MaxFilesystemSize() != 0 {
		filesystem = min(filesystem, a.limits.MaxFilesystemSize())
	}
	container := &container{
		id:         cid, // XXX we could just let docker generate ids...
		image:      call.Image,
		env:        map[string]string(call.Config),
		memory:     memory,
		cpus:       cpus,
		filesystem: filesystem,
		stdin:      stdin,
		stdout:     &ghostWriter{inner: stderr},
		stderr:     &ghostWriter{inner: stderr},
	}

	logger := logrus.WithFields(logrus.Fields{"id": container.id, "app": call.AppName, "route": call.Path, "image": call.Image, "memory": call.Memory, "cpus": call.CPUs, "format": call.Format, "idle_timeout": call.IdleTimeout})
	ctx = common.WithLogger(ctx, logger)

	cookie, err := a.driver.Prepare(ctx, container)
	if err != nil {
		call.slots.queueSlot(&hotSlot{done: make(chan struct{}), err: err})
		return
	}
	defer cookie.Close(context.Background()) // ensure container removal, separate ctx

	waiter, err := cookie.Run(ctx)
	if err != nil {
		call.slots.queueSlot(&hotSlot{done: make(chan struct{}), err: err})
		return
	}

	// container is running
	state.UpdateState(ctx, ContainerStateIdle, call.slots)

	// buffered, in case someone has slot when waiter returns but isn't yet listening
	errC := make(chan error, 1)

	ctx, shutdownContainer := context.WithCancel(ctx)
	defer shutdownContainer() // close this if our waiter returns, to call off slots
	go func() {
		defer shutdownContainer() // also close if we get an agent shutdown / idle timeout

		for {
			select { // make sure everything is up before trying to send slot
			case <-ctx.Done(): // container shutdown
				return
			case <-a.shutdown: // server shutdown
				return
			default: // ok
			}

			isFrozen := false
			elapsed := time.Duration(0)
			freezerTicker := a.freezeIdleMsecs
			idleTimeout := time.Duration(call.IdleTimeout) * time.Second

			done := make(chan struct{})
			state.UpdateState(ctx, ContainerStateIdle, call.slots)
			s := call.slots.queueSlot(&hotSlot{done, errC, container, nil})

			for {
				select {
				case <-s.trigger: // slot already consumed
				case <-ctx.Done(): // container shutdown
				case <-a.shutdown: // server shutdown
				case <-time.After(idleTimeout): // in case idleTimeout < a.freezeIdleMsecs or idleTimeout < a.ejectIdleMsecs
				case <-time.After(freezerTicker):
					elapsed += a.freezeIdleMsecs

					freezerTicker = math.MaxInt64 // do not fire again

					if elapsed < idleTimeout { // in case idleTimeout <= a.freezeIdleMsecs
						if !isFrozen {
							err := cookie.Freeze(ctx)
							if err != nil {
								logger.WithError(err).Error("freeze error")
								return
							}
							isFrozen = true
						}
						continue
					}
				case <-time.After(a.ejectIdleMsecs):
					elapsed += a.ejectIdleMsecs

					if elapsed < idleTimeout {
						// if someone is waiting for resource in our slot queue, we must not terminate,
						// otherwise, see if other slot queues have resource waiters that are blocked.
						stats := call.slots.getStats()
						if stats.containerStates[ContainerStateWait] > 0 ||
							a.resources.GetResourceTokenWaiterCount() <= 0 {
							continue
						}
						logger.Debug("attempting hot function eject")
					}
				}
				break
			}

			// if we can eject token, that means we are here due to
			// abort/shutdown/timeout, attempt to eject and terminate,
			// otherwise continue processing the request
			if call.slots.ejectSlot(s) {
				return
			}

			if isFrozen {
				err := cookie.Unfreeze(ctx)
				if err != nil {
					logger.WithError(err).Error("unfreeze error")
					return
				}
				isFrozen = false
			}

			state.UpdateState(ctx, ContainerStateBusy, call.slots)
			// IMPORTANT: if we fail to eject the slot, it means that a consumer
			// just dequeued this and acquired the slot. In other words, we were
			// late in ejectSlots(), so we have to execute this request in this
			// iteration. Beginning of for-loop will re-check ctx/shutdown case
			// and terminate after this request is done.

			// wait for this call to finish
			// NOTE do NOT select with shutdown / other channels. slot handles this.
			<-done
		}
	}()

	res, err := waiter.Wait(ctx)
	if err != nil {
		errC <- err
	} else if res.Error() != nil {
		err = res.Error()
		errC <- err
	}

	logger.WithError(err).Info("hot function terminated")
}

// container implements drivers.ContainerTask container is the execution of a
// single container, which may run multiple functions [consecutively]. the id
// and stderr can be swapped out by new calls in the container.  input and
// output must be copied in and out.
type container struct {
	id         string // contrived
	image      string
	env        map[string]string
	memory     uint64
	cpus       uint64
	filesystem uint64
	timeout    time.Duration // cold only (superfluous, but in case)

	stdin  io.Reader
	stdout io.Writer
	stderr io.Writer

	// lock protects the stats swapping
	statsMu sync.Mutex
	stats   *drivers.Stats
}

func (c *container) swap(stdin io.Reader, stdout, stderr io.Writer, cs *drivers.Stats) func() {
	ostdin := c.stdin.(*ghostReader).inner
	ostdout := c.stdout.(*ghostWriter).inner
	ostderr := c.stderr.(*ghostWriter).inner

	// if tests don't catch this, then fuck me
	c.stdin.(*ghostReader).swap(stdin)
	c.stdout.(*ghostWriter).swap(stdout)
	c.stderr.(*ghostWriter).swap(stderr)

	c.statsMu.Lock()
	ocs := c.stats
	c.stats = cs
	c.statsMu.Unlock()

	return func() {
		c.stdin.(*ghostReader).swap(ostdin)
		c.stdout.(*ghostWriter).swap(ostdout)
		c.stderr.(*ghostWriter).swap(ostderr)
		c.statsMu.Lock()
		c.stats = ocs
		c.statsMu.Unlock()
	}
}

func (c *container) Id() string                     { return c.id }
func (c *container) Command() string                { return "" }
func (c *container) Input() io.Reader               { return c.stdin }
func (c *container) Logger() (io.Writer, io.Writer) { return c.stdout, c.stderr }
func (c *container) Volumes() [][2]string           { return nil }
func (c *container) WorkDir() string                { return "" }
func (c *container) Close()                         {}
func (c *container) Image() string                  { return c.image }
func (c *container) Timeout() time.Duration         { return c.timeout }
func (c *container) EnvVars() map[string]string     { return c.env }
func (c *container) Memory() uint64                 { return c.memory * 1024 * 1024 } // convert MB
func (c *container) CPUs() uint64                   { return c.cpus }
func (c *container) FilesystemSize() uint64         { return c.filesystem }

// WriteStat publishes each metric in the specified Stats structure as a histogram metric
func (c *container) WriteStat(ctx context.Context, stat drivers.Stat) {

	// Convert each metric value from uint64 to float64
	// and, for backward compatibility reasons, prepend each metric name with "docker_stats_fn_"
	// (if we don't care about compatibility then we can remove that)
	var metrics = make(map[string]float64)
	for key, value := range stat.Metrics {
		metrics["docker_stats_fn_"+key] = float64(value)
	}

	common.PublishHistograms(ctx, metrics)

	c.statsMu.Lock()
	if c.stats != nil {
		*(c.stats) = append(*(c.stats), stat)
	}
	c.statsMu.Unlock()
}

//func (c *container) DockerAuth() (docker.AuthConfiguration, error) {
// Implementing the docker.AuthConfiguration interface.
// TODO per call could implement this stored somewhere (vs. configured on host)
//}

// ghostWriter is an io.Writer who will pass writes to an inner writer
// that may be changed at will. it is thread safe to swap or write.
type ghostWriter struct {
	sync.Mutex
	inner io.Writer
}

func (g *ghostWriter) swap(w io.Writer) (old io.Writer) {
	g.Lock()
	old = g.inner
	g.inner = w
	g.Unlock()
	return old
}

func (g *ghostWriter) Write(b []byte) (int, error) {
	// we don't need to serialize writes but swapping g.inner could be a race if unprotected
	g.Lock()
	w := g.inner
	g.Unlock()
	n, err := w.Write(b)
	if err == io.ErrClosedPipe {
		// NOTE: we need to mask this error so that docker does not get an error
		// from writing the output stream and shut down the container.
		err = nil
	}
	return n, err
}

// ghostReader is an io.ReadCloser who will pass reads to an inner reader
// that may be changed at will. it is thread safe to swap or read.
// Read will wait for a 'real' reader if inner is of type *waitReader.
// Close must be called to prevent any pending readers from leaking.
type ghostReader struct {
	cond   *sync.Cond
	inner  io.Reader
	closed bool
}

func (g *ghostReader) swap(r io.Reader) {
	g.cond.L.Lock()
	g.inner = r
	g.cond.L.Unlock()
	g.cond.Broadcast()
}

func (g *ghostReader) Close() {
	g.cond.L.Lock()
	g.closed = true
	g.cond.L.Unlock()
	g.cond.Broadcast()
}

func (g *ghostReader) awaitRealReader() (io.Reader, bool) {
	// wait for a real reader
	g.cond.L.Lock()
	for {
		if g.closed { // check this first
			g.cond.L.Unlock()
			return nil, false
		}
		if _, ok := g.inner.(*waitReader); ok {
			g.cond.Wait()
		} else {
			break
		}
	}

	// we don't need to serialize reads but swapping g.inner could be a race if unprotected
	r := g.inner
	g.cond.L.Unlock()
	return r, true
}

func (g *ghostReader) Read(b []byte) (int, error) {
	r, ok := g.awaitRealReader()
	if !ok {
		return 0, io.EOF
	}

	n, err := r.Read(b)
	if err == io.ErrClosedPipe {
		// NOTE: we need to mask this error so that docker does not get an error
		// from reading the input stream and shut down the container.
		err = nil
	}
	return n, err
}

// waitReader returns io.EOF if anyone calls Read. don't call Read, this is a sentinel type
type waitReader struct{}

func (e *waitReader) Read([]byte) (int, error) {
	panic("read on waitReader should not happen")
}<|MERGE_RESOLUTION|>--- conflicted
+++ resolved
@@ -157,16 +157,8 @@
 	}
 
 	a := &agent{
-<<<<<<< HEAD
-		da:          da,
-		limits:      fl,
-		driver:      driver,
-		slotMgr:     NewSlotQueueMgr(),
-		resources:   NewResourceTracker(),
-		shutdown:    make(chan struct{}),
-		promHandler: promhttp.Handler(),
-=======
 		da:              da,
+		limits:          fl,
 		driver:          driver,
 		slotMgr:         NewSlotQueueMgr(),
 		resources:       NewResourceTracker(),
@@ -174,7 +166,6 @@
 		freezeIdleMsecs: freezeIdleMsecs,
 		ejectIdleMsecs:  ejectIdleMsecs,
 		promHandler:     promhttp.Handler(),
->>>>>>> 6c62bdb1
 	}
 
 	// TODO assert that agent doesn't get started for API nodes up above ?
