package agent

import (
	"bufio"
	"bytes"
	"context"
	"encoding/json"
	"fmt"
	"io"
	"math"
	"net/http"
	"net/http/httptest"
	"strconv"
	"strings"
	"sync"
	"testing"
	"time"

	_ "github.com/fnproject/fn/api/agent/drivers/docker"
	"github.com/fnproject/fn/api/id"
	"github.com/fnproject/fn/api/logs"
	"github.com/fnproject/fn/api/models"
	"github.com/fnproject/fn/api/mqs"
	"github.com/sirupsen/logrus"
)

func init() {
	// TODO figure out some sane place to stick this
	formatter := &logrus.TextFormatter{
		FullTimestamp: true,
	}
	logrus.SetFormatter(formatter)
	logrus.SetLevel(logrus.DebugLevel)
}

// TODO need to add at least one test for our cachy cache

func checkExpectedHeaders(t *testing.T, expectedHeaders http.Header, receivedHeaders http.Header) {

	checkMap := make([]string, 0, len(expectedHeaders))
	for k := range expectedHeaders {
		checkMap = append(checkMap, k)
	}

	for k, vs := range receivedHeaders {
		for i, v := range expectedHeaders[k] {
			if i >= len(vs) || vs[i] != v {
				t.Fatal("header mismatch", k, vs)
			}
		}

		for i := range checkMap {
			if checkMap[i] == k {
				checkMap = append(checkMap[:i], checkMap[i+1:]...)
				break
			}
		}
	}

	if len(checkMap) > 0 {
		t.Fatalf("expected headers not found=%v", checkMap)
	}
}

func checkClose(t *testing.T, a Agent) {
	if err := a.Close(); err != nil {
		t.Fatalf("Failed to close agent: %v", err)
	}
}

func TestCallConfigurationRequest(t *testing.T) {
	appName := "myapp"
	path := "/"
	image := "fnproject/fn-test-utils"
	const timeout = 1
	const idleTimeout = 20
	const memory = 256
	typ := "sync"
	format := "default"

	cfg := models.Config{"APP_VAR": "FOO"}
	rCfg := models.Config{"ROUTE_VAR": "BAR"}

	app := &models.App{ID: "app_id", Name: appName, Config: cfg}
	route := &models.Route{
		AppID:       app.ID,
		Config:      rCfg,
		Path:        path,
		Image:       image,
		Type:        typ,
		Format:      format,
		Timeout:     timeout,
		IdleTimeout: idleTimeout,
		Memory:      memory,
	}

	ls := logs.NewMock()

	a := New(NewDirectCallDataAccess(ls, new(mqs.Mock)))
	defer checkClose(t, a)

	w := httptest.NewRecorder()

	method := "GET"
	url := "http://127.0.0.1:8080/r/" + appName + path
	payload := "payload"
	contentLength := strconv.Itoa(len(payload))
	req, err := http.NewRequest(method, url, strings.NewReader(payload))
	if err != nil {
		t.Fatal(err)
	}

	req.Header.Add("MYREALHEADER", "FOOLORD")
	req.Header.Add("MYREALHEADER", "FOOPEASANT")
	req.Header.Add("Content-Length", contentLength)
	req.Header.Add("FN_PATH", "thewrongroute") // ensures that this doesn't leak out, should be overwritten

	call, err := a.GetCall(
		WithWriter(w), // XXX (reed): order matters [for now]
		FromRequest(app, route, req),
	)
	if err != nil {
		t.Fatal(err)
	}

	model := call.Model()

	// make sure the values are all set correctly
	if model.ID == "" {
		t.Fatal("model does not have id, GetCall should assign id")
	}
	if model.AppID != app.ID {
		t.Fatal("app ID mismatch", model.ID, app.ID)
	}
	if model.Path != path {
		t.Fatal("path mismatch", model.Path, path)
	}
	if model.Image != image {
		t.Fatal("image mismatch", model.Image, image)
	}
	if model.Type != "sync" {
		t.Fatal("route type mismatch", model.Type)
	}
	if model.Priority == nil {
		t.Fatal("GetCall should make priority non-nil so that async works because for whatever reason some clowns plumbed it all over the mqs even though the user can't specify it gg")
	}
	if model.Timeout != timeout {
		t.Fatal("timeout mismatch", model.Timeout, timeout)
	}
	if model.IdleTimeout != idleTimeout {
		t.Fatal("idle timeout mismatch", model.IdleTimeout, idleTimeout)
	}
	if time.Time(model.CreatedAt).IsZero() {
		t.Fatal("GetCall should stamp CreatedAt, got nil timestamp")
	}
	if model.URL != url {
		t.Fatal("url mismatch", model.URL, url)
	}
	if model.Method != method {
		t.Fatal("method mismatch", model.Method, method)
	}
	if model.Payload != "" { // NOTE: this is expected atm
		t.Fatal("GetCall FromRequest should not fill payload, got non-empty payload", model.Payload)
	}

	expectedConfig := map[string]string{
		"FN_FORMAT":   format,
		"FN_APP_NAME": appName,
		"FN_PATH":     path,
		"FN_MEMORY":   strconv.Itoa(memory),
		"FN_TYPE":     typ,
		"APP_VAR":     "FOO",
		"ROUTE_VAR":   "BAR",
	}

	for k, v := range expectedConfig {
		if v2 := model.Config[k]; v2 != v {
			t.Fatal("config mismatch", k, v, v2, model.Config)
		}
		delete(expectedConfig, k)
	}

	if len(expectedConfig) > 0 {
		t.Fatal("got extra vars in config set, add me to tests ;)", expectedConfig)
	}

	expectedHeaders := make(http.Header)

	expectedHeaders.Add("MYREALHEADER", "FOOLORD")
	expectedHeaders.Add("MYREALHEADER", "FOOPEASANT")
	expectedHeaders.Add("Content-Length", contentLength)

	checkExpectedHeaders(t, expectedHeaders, model.Headers)

	// TODO check response writer for route headers
}

func TestCallConfigurationModel(t *testing.T) {
	app := &models.App{Name: "myapp"}

	path := "/"
	image := "fnproject/fn-test-utils"
	const timeout = 1
	const idleTimeout = 20
	const memory = 256
	CPUs := models.MilliCPUs(1000)
	method := "GET"
	url := "http://127.0.0.1:8080/r/" + app.Name + path
	payload := "payload"
	typ := "sync"
	format := "default"
	cfg := models.Config{
		"FN_FORMAT":   format,
		"FN_APP_NAME": app.Name,
		"FN_PATH":     path,
		"FN_MEMORY":   strconv.Itoa(memory),
		"FN_CPUS":     CPUs.String(),
		"FN_TYPE":     typ,
		"APP_VAR":     "FOO",
		"ROUTE_VAR":   "BAR",
	}

	cm := &models.Call{
		AppID:       app.ID,
		Config:      cfg,
		Path:        path,
		Image:       image,
		Type:        typ,
		Format:      format,
		Timeout:     timeout,
		IdleTimeout: idleTimeout,
		Memory:      memory,
		CPUs:        CPUs,
		Payload:     payload,
		URL:         url,
		Method:      method,
	}

	// FromModel doesn't need a datastore, for now...
	ls := logs.NewMock()

	a := New(NewDirectCallDataAccess(ls, new(mqs.Mock)))
	defer checkClose(t, a)

	callI, err := a.GetCall(FromModel(cm))
	if err != nil {
		t.Fatal(err)
	}

	req := callI.(*call).req

	var b bytes.Buffer
	io.Copy(&b, req.Body)

	if b.String() != payload {
		t.Fatal("expected payload to match, but it was a lie")
	}
}

func TestAsyncCallHeaders(t *testing.T) {
	app := &models.App{ID: "app_id", Name: "myapp"}

	path := "/"
	image := "fnproject/fn-test-utils"
	const timeout = 1
	const idleTimeout = 20
	const memory = 256
	CPUs := models.MilliCPUs(200)
	method := "GET"
	url := "http://127.0.0.1:8080/r/" + app.Name + path
	payload := "payload"
	typ := "async"
	format := "http"
	contentType := "suberb_type"
	contentLength := strconv.FormatInt(int64(len(payload)), 10)
	config := map[string]string{
		"FN_FORMAT":   format,
		"FN_APP_NAME": app.Name,
		"FN_PATH":     path,
		"FN_MEMORY":   strconv.Itoa(memory),
		"FN_CPUS":     CPUs.String(),
		"FN_TYPE":     typ,
		"APP_VAR":     "FOO",
		"ROUTE_VAR":   "BAR",
		"DOUBLE_VAR":  "BIZ, BAZ",
	}
	headers := map[string][]string{
		// FromRequest would insert these from original HTTP request
		"Content-Type":   {contentType},
		"Content-Length": {contentLength},
	}

	cm := &models.Call{
		AppID:       app.ID,
		Config:      config,
		Headers:     headers,
		Path:        path,
		Image:       image,
		Type:        typ,
		Format:      format,
		Timeout:     timeout,
		IdleTimeout: idleTimeout,
		Memory:      memory,
		CPUs:        CPUs,
		Payload:     payload,
		URL:         url,
		Method:      method,
	}

	// FromModel doesn't need a datastore, for now...
	ls := logs.NewMock()

	a := New(NewDirectCallDataAccess(ls, new(mqs.Mock)))
	defer checkClose(t, a)

	callI, err := a.GetCall(FromModel(cm))
	if err != nil {
		t.Fatal(err)
	}

	// make sure headers seem reasonable
	req := callI.(*call).req

	// These should be here based on payload length and/or fn_header_* original headers
	expectedHeaders := make(http.Header)
	expectedHeaders.Set("Content-Type", contentType)
	expectedHeaders.Set("Content-Length", strconv.FormatInt(int64(len(payload)), 10))

	checkExpectedHeaders(t, expectedHeaders, req.Header)

	var b bytes.Buffer
	io.Copy(&b, req.Body)

	if b.String() != payload {
		t.Fatal("expected payload to match, but it was a lie")
	}
}

func TestLoggerIsStringerAndWorks(t *testing.T) {
	// TODO test limit writer, logrus writer, etc etc

	var call models.Call
	logger := setupLogger(context.Background(), 1*1024*1024, &call)

	if _, ok := logger.(fmt.Stringer); !ok {
		// NOTE: if you are reading, maybe what you've done is ok, but be aware we were relying on this for optimization...
		t.Fatal("you turned the logger into something inefficient and possibly better all at the same time, how dare ye!")
	}

	str := "0 line\n1 line\n2 line\n\n4 line"
	logger.Write([]byte(str))

	strGot := logger.(fmt.Stringer).String()

	if strGot != str {
		t.Fatal("logs did not match expectations, like being an adult", strGot, str)
	}

	logger.Close() // idk maybe this would panic might as well ca this

	// TODO we could check for the toilet to flush here to logrus
}

func TestLoggerTooBig(t *testing.T) {

	var call models.Call
	logger := setupLogger(context.Background(), 10, &call)

	str := fmt.Sprintf("0 line\n1 l\n-----max log size 10 bytes exceeded, truncating log-----\n")

	n, err := logger.Write([]byte(str))
	if err != nil {
		t.Fatalf("err returned, but should not fail err=%v n=%d", err, n)
	}
	if n != len(str) {
		t.Fatalf("n should be %d, but got=%d", len(str), n)
	}

	// oneeeeee moreeee time... (cue in Daft Punk), the results appear as if we wrote
	// again... But only "limit" bytes should succeed, ignoring the subsequent writes...
	n, err = logger.Write([]byte(str))
	if err != nil {
		t.Fatalf("err returned, but should not fail err=%v n=%d", err, n)
	}
	if n != len(str) {
		t.Fatalf("n should be %d, but got=%d", len(str), n)
	}

	strGot := logger.(fmt.Stringer).String()

	if strGot != str {
		t.Fatalf("logs did not match expectations, like being an adult got=\n%v\nexpected=\n%v\n", strGot, str)
	}

	logger.Close()
}

type testListener struct {
	afterCall func(context.Context, *models.Call) error
}

func (l testListener) AfterCall(ctx context.Context, call *models.Call) error {
	return l.afterCall(ctx, call)
}
func (l testListener) BeforeCall(context.Context, *models.Call) error {
	return nil
}

func TestReqTooLarge(t *testing.T) {
	app := &models.App{ID: "app_id", Name: "myapp"}

	cm := &models.Call{
		AppID:       app.ID,
		Config:      map[string]string{},
		Path:        "/",
		Image:       "fnproject/fn-test-utils",
		Type:        "sync",
		Format:      "json",
		Timeout:     10,
		IdleTimeout: 20,
		Memory:      64,
		CPUs:        models.MilliCPUs(200),
		Payload:     `{"sleepTime": 0, "isDebug": true, "isCrash": true}`,
		URL:         "http://127.0.0.1:8080/r/" + app.Name + "/",
		Method:      "GET",
	}

	cfg, err := NewAgentConfig()
	if err != nil {
		t.Fatal(err)
	}

	cfg.MaxRequestSize = 5
	ls := logs.NewMock()

	a := New(NewDirectCallDataAccess(ls, new(mqs.Mock)), WithConfig(cfg))
	defer checkClose(t, a)

	_, err = a.GetCall(FromModel(cm))
	if err != models.ErrRequestContentTooBig {
		t.Fatal(err)
	}
}
func TestSubmitError(t *testing.T) {
	app := &models.App{Name: "myapp"}

	path := "/"
	image := "fnproject/fn-test-utils"
	const timeout = 10
	const idleTimeout = 20
	const memory = 256
	CPUs := models.MilliCPUs(200)
	method := "GET"
	url := "http://127.0.0.1:8080/r/" + app.Name + path
	payload := `{"sleepTime": 0, "isDebug": true, "isCrash": true}`
	typ := "sync"
	format := "default"
	config := map[string]string{
		"FN_FORMAT":   format,
		"FN_APP_NAME": app.Name,
		"FN_PATH":     path,
		"FN_MEMORY":   strconv.Itoa(memory),
		"FN_CPUS":     CPUs.String(),
		"FN_TYPE":     typ,
		"APP_VAR":     "FOO",
		"ROUTE_VAR":   "BAR",
		"DOUBLE_VAR":  "BIZ, BAZ",
	}

	cm := &models.Call{
		AppID:       app.ID,
		Config:      config,
		Path:        path,
		Image:       image,
		Type:        typ,
		Format:      format,
		Timeout:     timeout,
		IdleTimeout: idleTimeout,
		Memory:      memory,
		CPUs:        CPUs,
		Payload:     payload,
		URL:         url,
		Method:      method,
	}

	// FromModel doesn't need a datastore, for now...
	ls := logs.NewMock()

	a := New(NewDirectCallDataAccess(ls, new(mqs.Mock)))
	defer checkClose(t, a)

	var wg sync.WaitGroup
	wg.Add(1)

	afterCall := func(ctx context.Context, call *models.Call) error {
		defer wg.Done()
		if cm.Status != "error" {
			t.Fatal("expected status to be set to 'error' but was", cm.Status)
		}

		if cm.Error == "" {
			t.Fatal("expected error string to be set on call")
		}
		return nil
	}

	a.AddCallListener(&testListener{afterCall: afterCall})

	callI, err := a.GetCall(FromModel(cm))
	if err != nil {
		t.Fatal(err)
	}

	err = a.Submit(callI)
	if err == nil {
		t.Fatal("expected error but got none")
	}

	wg.Wait()
}

// this implements io.Reader, but importantly, is not a strings.Reader or
// a type of reader than NewRequest can identify to set the content length
// (important, for some tests)
type dummyReader struct {
	io.Reader
}

func TestHTTPWithoutContentLengthWorks(t *testing.T) {
	// TODO it may be a good idea to mock out the http server and use a real
	// response writer with sync, and also test that this works with async + log

	appName := "myapp"
	path := "/hello"
	url := "http://127.0.0.1:8080/r/" + appName + path

	app := &models.App{ID: "app_id", Name: appName}
	route := &models.Route{
		Path:        path,
		AppID:       app.ID,
		Image:       "fnproject/fn-test-utils",
		Type:        "sync",
		Format:      "http", // this _is_ the test
		Timeout:     5,
		IdleTimeout: 10,
		Memory:      128,
	}

	ls := logs.NewMock()
	a := New(NewDirectCallDataAccess(ls, new(mqs.Mock)))
	defer checkClose(t, a)

	bodOne := `{"echoContent":"yodawg"}`

	// get a req that uses the dummy reader, so that this can't determine
	// the size of the body and set content length (user requests may also
	// forget to do this, and we _should_ read it as chunked without issue).
	req, err := http.NewRequest("GET", url, &dummyReader{Reader: strings.NewReader(bodOne)})
	if err != nil {
		t.Fatal("unexpected error building request", err)
	}

	// grab a buffer so we can read what gets written to this guy
	var out bytes.Buffer
	callI, err := a.GetCall(FromRequest(app, route, req), WithWriter(&out))
	if err != nil {
		t.Fatal(err)
	}

	err = a.Submit(callI)
	if err != nil {
		t.Error("submit should not error:", err)
	}

	// we're using http format so this will have written a whole http request
	res, err := http.ReadResponse(bufio.NewReader(&out), nil)
	if err != nil {
		t.Fatal(err)
	}
	defer res.Body.Close()

	// {"request":{"echoContent":"yodawg"}}
	var resp struct {
		R struct {
			Body string `json:"echoContent"`
		} `json:"request"`
	}

	json.NewDecoder(res.Body).Decode(&resp)

	if resp.R.Body != "yodawg" {
		t.Fatal(`didn't get a yodawg in the body, http protocol may be fudged up
			(to debug, recommend ensuring inside the function gets 'Transfer-Encoding: chunked' if
			no Content-Length is set. also make sure the body makes it (and the image hasn't changed)); GLHF, got:`, resp.R.Body)
	}
}

func TestGetCallReturnsResourceImpossibility(t *testing.T) {
	call := &models.Call{
		AppID:       id.New().String(),
		Path:        "/yoyo",
		Image:       "fnproject/fn-test-utils",
		Type:        "sync",
		Format:      "http",
		Timeout:     1,
		IdleTimeout: 2,
		Memory:      math.MaxUint64,
	}

	ls := logs.NewMock()
	a := New(NewDirectCallDataAccess(ls, new(mqs.Mock)))
	defer checkClose(t, a)

	_, err := a.GetCall(FromModel(call))
	if err != models.ErrCallTimeoutServerBusy {
		t.Fatal("did not get expected err, got: ", err)
	}
}

//
// Tmp directory should be RW by default.
//
func TestTmpFsRW(t *testing.T) {
	appName := "myapp"
	path := "/hello"
	url := "http://127.0.0.1:8080/r/" + appName + path

	app := &models.App{ID: "app_id", Name: appName}

	route := &models.Route{
		Path:        path,
		AppID:       app.ID,
		Image:       "fnproject/fn-test-utils",
		Type:        "sync",
		Format:      "http", // this _is_ the test
		Timeout:     5,
		IdleTimeout: 10,
		Memory:      128,
	}

	ls := logs.NewMock()
	a := New(NewDirectCallDataAccess(ls, new(mqs.Mock)))
	defer checkClose(t, a)

	// Here we tell fn-test-utils to read file /proc/mounts and create a /tmp/salsa of 4MB
	bodOne := `{"readFile":"/proc/mounts", "createFile":"/tmp/salsa", "createFileSize": 4194304, "isDebug": true}`

	req, err := http.NewRequest("GET", url, &dummyReader{Reader: strings.NewReader(bodOne)})
	if err != nil {
		t.Fatal("unexpected error building request", err)
	}

	var out bytes.Buffer
	callI, err := a.GetCall(FromRequest(app, route, req), WithWriter(&out))
	if err != nil {
		t.Fatal(err)
	}

	err = a.Submit(callI)
	if err != nil {
		t.Error("submit should not error:", err)
	}

	// we're using http format so this will have written a whole http request
	res, err := http.ReadResponse(bufio.NewReader(&out), nil)
	if err != nil {
		t.Fatal(err)
	}
	defer res.Body.Close()

	// Let's fetch read output and write results. See fn-test-utils AppResponse struct (data field)
	var resp struct {
		R struct {
			MountsRead string `json:"/proc/mounts.read_output"`
			CreateFile string `json:"/tmp/salsa.create_error"`
		} `json:"data"`
	}

	json.NewDecoder(res.Body).Decode(&resp)

	// Let's check what mounts are on...
	mounts := strings.Split(resp.R.MountsRead, "\n")
	isFound := false
	for _, mnt := range mounts {
		tokens := strings.Split(mnt, " ")
		if len(tokens) < 3 {
			continue
		}

		point := tokens[1]
		opts := tokens[3]

		// tmp dir with RW and no other options (size, inodes, etc.)
		if point == "/tmp" {
			isFound = true
			optsPresent := strings.Split(opts, ",")
			optsRequired := strings.Split("rw,nosuid,nodev,noexec,relatime", ",")
			for _, opt := range optsRequired {
				if !contains(optsPresent, opt) {
					isFound = false
				}
			}
		}
	}

	if !isFound {
		t.Fatal(`didn't get proper mounts for /tmp, got /proc/mounts content of:\n`, resp.R.MountsRead)
	}

	// write file should not have failed...
	if resp.R.CreateFile != "" {
		t.Fatal(`limited tmpfs should generate fs full error, but got output: `, resp.R.CreateFile)
	}
}

func TestTmpFsSize(t *testing.T) {
	appName := "myapp"
	path := "/hello"
	url := "http://127.0.0.1:8080/r/" + appName + path

	app := &models.App{ID: "app_id", Name: appName}

	route := &models.Route{
		Path:        path,
		AppID:       app.ID,
		Image:       "fnproject/fn-test-utils",
		Type:        "sync",
		Format:      "http", // this _is_ the test
		Timeout:     5,
		IdleTimeout: 10,
		Memory:      64,
		TmpFsSize:   1,
	}

	cfg, err := NewAgentConfig()
	if err != nil {
		t.Fatal(err)
	}

	cfg.MaxTmpFsInodes = 1024

	ls := logs.NewMock()
	a := New(NewDirectCallDataAccess(ls, new(mqs.Mock)), WithConfig(cfg))
	defer checkClose(t, a)

	// Here we tell fn-test-utils to read file /proc/mounts and create a /tmp/salsa of 4MB
	bodOne := `{"readFile":"/proc/mounts", "createFile":"/tmp/salsa", "createFileSize": 4194304, "isDebug": true}`

	req, err := http.NewRequest("GET", url, &dummyReader{Reader: strings.NewReader(bodOne)})
	if err != nil {
		t.Fatal("unexpected error building request", err)
	}

	var out bytes.Buffer
	callI, err := a.GetCall(FromRequest(app, route, req), WithWriter(&out))
	if err != nil {
		t.Fatal(err)
	}

	err = a.Submit(callI)
	if err != nil {
		t.Error("submit should not error:", err)
	}

	// we're using http format so this will have written a whole http request
	res, err := http.ReadResponse(bufio.NewReader(&out), nil)
	if err != nil {
		t.Fatal(err)
	}
	defer res.Body.Close()

	// Let's fetch read output and write results. See fn-test-utils AppResponse struct (data field)
	var resp struct {
		R struct {
			MountsRead string `json:"/proc/mounts.read_output"`
			CreateFile string `json:"/tmp/salsa.create_error"`
		} `json:"data"`
	}

	json.NewDecoder(res.Body).Decode(&resp)

	// Let's check what mounts are on...
	mounts := strings.Split(resp.R.MountsRead, "\n")
	isFound := false
	for _, mnt := range mounts {
		tokens := strings.Split(mnt, " ")
		if len(tokens) < 3 {
			continue
		}

		point := tokens[1]
		opts := tokens[3]

		// rw tmp dir with size and inode limits applied.
		if point == "/tmp" {
			isFound = true
			optsPresent := strings.Split(opts, ",")
			optsRequired := strings.Split("rw,nosuid,nodev,noexec,relatime,size=1024k,nr_inodes=1024", ",")
			for _, opt := range optsRequired {
				if !contains(optsPresent, opt) {
					isFound = false
				}
			}
		}
	}

	if !isFound {
		t.Fatal(`didn't get proper mounts for  /tmp, got /proc/mounts content of:\n`, resp.R.MountsRead)
	}

	// write file should have failed...
	if !strings.Contains(resp.R.CreateFile, "no space left on device") {
		t.Fatal(`limited tmpfs should generate fs full error, but got output: `, resp.R.CreateFile)
	}
}

// return a model with all fields filled in with fnproject/fn-test-utils:latest image, change as needed
func testCall() *models.Call {
	appName := "myapp"
	path := "/"
	image := "fnproject/fn-test-utils:latest"
	app := &models.App{ID: "app_id", Name: appName}

	const timeout = 10
	const idleTimeout = 20
	const memory = 256
	CPUs := models.MilliCPUs(200)
	method := "GET"
	url := "http://127.0.0.1:8080/r/" + appName + path
	payload := "payload"
	typ := "sync"
	format := "http"
	contentType := "suberb_type"
	contentLength := strconv.FormatInt(int64(len(payload)), 10)
	config := map[string]string{
		"FN_FORMAT":   format,
		"FN_APP_NAME": appName,
		"FN_PATH":     path,
		"FN_MEMORY":   strconv.Itoa(memory),
		"FN_CPUS":     CPUs.String(),
		"FN_TYPE":     typ,
		"APP_VAR":     "FOO",
		"ROUTE_VAR":   "BAR",
		"DOUBLE_VAR":  "BIZ, BAZ",
	}
	headers := map[string][]string{
		// FromRequest would insert these from original HTTP request
		"Content-Type":   []string{contentType},
		"Content-Length": []string{contentLength},
	}

	return &models.Call{
		AppID:       app.ID,
		Config:      config,
		Headers:     headers,
		Path:        path,
		Image:       image,
		Type:        typ,
		Format:      format,
		Timeout:     timeout,
		IdleTimeout: idleTimeout,
		Memory:      memory,
		CPUs:        CPUs,
		Payload:     payload,
		URL:         url,
		Method:      method,
	}
}

func TestPipesAreClear(t *testing.T) {
	// The basic idea here is to make a call start a hot container, and the
	// first call has a reader that only reads after a delay, which is beyond
	// the boundary of the first call's timeout. Then, run a second call
	// with a different body that also has a slight delay. make sure the second
	// call gets the correct body.  This ensures the input paths for calls do not
	// overlap into the same container and they don't block past timeout.
	// TODO make sure the second call does not get the first call's body if
	// we write the first call's body in before the second's (it was tested
	// but not put in stone here, the code is ~same).
	//
	// causal (seconds):
	// T1=start task one, T1TO=task one times out, T2=start task two
	// T1W=task one writes, T2W=task two writes
	//
	//
	//  1s  2   3    4   5   6
	// ---------------------------
	//
	// T1-------T1TO-T2-T1W--T2W--

	ca := testCall()
	ca.Type = "sync"
	ca.Format = "http"
	ca.IdleTimeout = 60 // keep this bad boy alive
	ca.Timeout = 4      // short
	app := &models.App{Name: "myapp", ID: ca.AppID}

	route := &models.Route{
		Path:        ca.Path,
		AppID:       ca.AppID,
		Image:       ca.Image,
		Type:        ca.Type,
		Format:      ca.Format,
		Timeout:     ca.Timeout,
		IdleTimeout: ca.IdleTimeout,
		Memory:      ca.Memory,
	}

	ls := logs.NewMock()
	a := New(NewDirectCallDataAccess(ls, new(mqs.Mock)))
	defer checkClose(t, a)

	// test read this body after 5s (after call times out) and make sure we don't get yodawg
	// TODO could read after 10 seconds, to make sure the 2nd task's input stream isn't blocked
	// TODO we need to test broken HTTP output from a task should return a useful error
	bodOne := `{"echoContent":"yodawg"}`
	delayBodyOne := &delayReader{Reader: strings.NewReader(bodOne), delay: 5 * time.Second}

	req, err := http.NewRequest("GET", ca.URL, delayBodyOne)
	if err != nil {
		t.Fatal("unexpected error building request", err)
	}
	// NOTE: using chunked here seems to perplex the go http request reading code, so for
	// the purposes of this test, set this. json also works.
	req.ContentLength = int64(len(bodOne))
	req.Header.Set("Content-Length", fmt.Sprintf("%d", len(bodOne)))

	var outOne bytes.Buffer
	callI, err := a.GetCall(FromRequest(app, route, req), WithWriter(&outOne))
	if err != nil {
		t.Fatal(err)
	}

	// this will time out after 4s, our reader reads after 5s
	t.Log("before submit one:", time.Now())
	err = a.Submit(callI)
	t.Log("after submit one:", time.Now())
	if err == nil {
		t.Error("expected error but got none")
	}
	t.Log("first guy err:", err)

	if len(outOne.String()) > 0 {
		t.Fatal("input should not have been read, producing 0 output, got:", outOne.String())
	}

	// if we submit another call to the hot container, this can be finicky if the
	// hot logic simply fails to re-use a container then this will 'just work'
	// but at one point this failed.

	// only delay this body 2 seconds, so that we read at 6s (first writes at 5s) before time out
	bodTwo := `{"echoContent":"NODAWG"}`
	delayBodyTwo := &delayReader{Reader: strings.NewReader(bodTwo), delay: 2 * time.Second}

	req, err = http.NewRequest("GET", ca.URL, delayBodyTwo)
	if err != nil {
		t.Fatal("unexpected error building request", err)
	}
	req.ContentLength = int64(len(bodTwo))
	req.Header.Set("Content-Length", fmt.Sprintf("%d", len(bodTwo)))

	var outTwo bytes.Buffer
	callI, err = a.GetCall(FromRequest(app, route, req), WithWriter(&outTwo))
	if err != nil {
		t.Fatal(err)
	}

	t.Log("before submit two:", time.Now())
	err = a.Submit(callI)
	t.Log("after submit two:", time.Now())
	if err != nil {
		t.Error("got error from submit when task should succeed", err)
	}

	body := outTwo.String()

	// we're using http format so this will have written a whole http request
	res, err := http.ReadResponse(bufio.NewReader(&outTwo), nil)
	if err != nil {
		t.Fatalf("error reading body. err: %v body: %s", err, body)
	}
	defer res.Body.Close()

	// {"request":{"echoContent":"yodawg"}}
	var resp struct {
		R struct {
			Body string `json:"echoContent"`
		} `json:"request"`
	}

	json.NewDecoder(res.Body).Decode(&resp)

	if resp.R.Body != "NODAWG" {
		t.Fatalf("body from second call was not what we wanted. boo. got wrong body: %v wanted: %v", resp.R.Body, "NODAWG")
	}

	// NOTE: we need to make sure that 2 containers didn't launch to process
	// this. this isn't perfect but we really should be able to run 2 tasks
	// sequentially even if the first times out in the same container, so this
	// ends up testing hot container management more than anything. i do not like
	// digging around in the concrete type of ca for state stats but this seems
	// the best way to ensure 2 containers aren't launched. this does have the
	// shortcoming that if the first container dies and another launches, we
	// don't see it and this passes when it should not.  feel free to amend...
	callConcrete := callI.(*call)
	var count uint64
	for _, up := range callConcrete.slots.getStats().containerStates {
		up += count
	}
	if count > 1 {
		t.Fatalf("multiple containers launched to service this test. this shouldn't be. %d", count)
	}
}

type delayReader struct {
	once  sync.Once
	delay time.Duration

	io.Reader
}

func (r *delayReader) Read(b []byte) (int, error) {
	r.once.Do(func() { time.Sleep(r.delay) })
	return r.Reader.Read(b)
}

func TestPipesDontMakeSpuriousCalls(t *testing.T) {
	// if we swap out the pipes between tasks really fast, we need to ensure that
	// there are no spurious reads on the container's input that give us a bad
	// task output (i.e. 2nd task should succeed). if this test is fussing up,
	// make sure input swapping out is not racing, it is very likely not the test
	// that is finicky since this is a totally normal happy path (run 2 hot tasks
	// in the same container in a row).

	call := testCall()
	call.Type = "sync"
	call.Format = "http"
	call.IdleTimeout = 60 // keep this bad boy alive
	call.Timeout = 4      // short
	app := &models.App{Name: "myapp"}

	app.ID = call.AppID

	route := &models.Route{
		Path:        call.Path,
		AppID:       call.AppID,
		Image:       call.Image,
		Type:        call.Type,
		Format:      call.Format,
		Timeout:     call.Timeout,
		IdleTimeout: call.IdleTimeout,
		Memory:      call.Memory,
	}

	ls := logs.NewMock()
	a := New(NewDirectCallDataAccess(ls, new(mqs.Mock)))
	defer checkClose(t, a)

	bodOne := `{"echoContent":"yodawg"}`
	req, err := http.NewRequest("GET", call.URL, strings.NewReader(bodOne))
	if err != nil {
		t.Fatal("unexpected error building request", err)
	}

	var outOne bytes.Buffer
	callI, err := a.GetCall(FromRequest(app, route, req), WithWriter(&outOne))
	if err != nil {
		t.Fatal(err)
	}

	// this will time out after 4s, our reader reads after 5s
	t.Log("before submit one:", time.Now())
	err = a.Submit(callI)
	t.Log("after submit one:", time.Now())
	if err != nil {
		t.Error("got error from submit when task should succeed", err)
	}

	// if we submit the same ca to the hot container again,
	// this can be finicky if the
	// hot logic simply fails to re-use a container then this will
	// 'just work' but at one point this failed.

	bodTwo := `{"echoContent":"NODAWG"}`
	req, err = http.NewRequest("GET", call.URL, strings.NewReader(bodTwo))
	if err != nil {
		t.Fatal("unexpected error building request", err)
	}

	var outTwo bytes.Buffer
	callI, err = a.GetCall(FromRequest(app, route, req), WithWriter(&outTwo))
	if err != nil {
		t.Fatal(err)
	}

	t.Log("before submit two:", time.Now())
	err = a.Submit(callI)
	t.Log("after submit two:", time.Now())
	if err != nil {
		// don't do a Fatal so that we can read the body to see what really happened
		t.Error("got error from submit when task should succeed", err)
	}

	// we're using http format so this will have written a whole http request
	res, err := http.ReadResponse(bufio.NewReader(&outTwo), nil)
	if err != nil {
		t.Fatal(err)
	}
	defer res.Body.Close()

	// {"request":{"echoContent":"yodawg"}}
	var resp struct {
		R struct {
			Body string `json:"echoContent"`
		} `json:"request"`
	}

	json.NewDecoder(res.Body).Decode(&resp)

	if resp.R.Body != "NODAWG" {
		t.Fatalf("body from second call was not what we wanted. boo. got wrong body: %v wanted: %v", resp.R.Body, "NODAWG")
	}
}

func TestNBIOResourceTracker(t *testing.T) {

	call := testCall()
	call.Type = "sync"
	call.Format = "http"
	call.IdleTimeout = 60
	call.Timeout = 30
	call.Memory = 50
	app := &models.App{ID: "app_id", Name: "myapp"}

	app.ID = call.AppID

	route := &models.Route{
		Path:        call.Path,
		AppID:       call.AppID,
		Image:       call.Image,
		Type:        call.Type,
		Format:      call.Format,
		Timeout:     call.Timeout,
		IdleTimeout: call.IdleTimeout,
		Memory:      call.Memory,
	}

	cfg, err := NewAgentConfig()
	if err != nil {
		t.Fatalf("bad config %+v", cfg)
	}

	cfg.EnableNBResourceTracker = true
	cfg.MaxTotalMemory = 280 * 1024 * 1024
	cfg.HotPoll = 20 * time.Millisecond

	ls := logs.NewMock()
	a := New(NewDirectCallDataAccess(ls, new(mqs.Mock)), WithConfig(cfg))
	defer checkClose(t, a)

	reqCount := 20
	errors := make(chan error, reqCount)
	for i := 0; i < reqCount; i++ {
		go func(i int) {
			body := `{sleepTime": 10000, "isDebug": true}`
			req, err := http.NewRequest("GET", call.URL, strings.NewReader(body))
			if err != nil {
				t.Fatal("unexpected error building request", err)
			}

			var outOne bytes.Buffer
			callI, err := a.GetCall(FromRequest(app, route, req), WithWriter(&outOne))
			if err != nil {
				t.Fatal(err)
			}

			err = a.Submit(callI)
			errors <- err
		}(i)
	}

	ok := 0
	for i := 0; i < reqCount; i++ {
		err := <-errors
		t.Logf("Got response %v", err)
		if err == nil {
			ok++
		} else if err == models.ErrCallTimeoutServerBusy {
		} else {
			t.Fatalf("Unexpected error %v", err)
		}
	}

	// BUG: in theory, we should get 5 success. But due to hot polling/signalling,
	// some requests may aggresively get 'too busy' since our req to slot relationship
	// is not 1-to-1.
	// This occurs in hot function request bursts (such as this test case).
	// And when these requests repetitively poll the hotLauncher and system is
	// likely to decide that a new container is needed (since many requests are waiting)
	// which results in extra 'too busy' responses.
	//
	//
	// 280MB total ram with 50MB functions... 5 should succeed, rest should
	// get too busy
	if ok < 4 || ok > 5 {
		t.Fatalf("Expected successes, but got %d", ok)
	}
<<<<<<< HEAD
}

type closingDataAccess struct {
	DataAccess
	closeReturn error
	closed      chan struct{}
}

func newClosingDataAccess(closeReturn error) *closingDataAccess {
	ds := datastore.NewMockInit()
	ls := logs.NewMock()
	return &closingDataAccess{
		DataAccess:  NewDirectDataAccess(ds, ls, new(mqs.Mock)),
		closed:      make(chan struct{}),
		closeReturn: closeReturn,
	}

}

func (da *closingDataAccess) Close() error {
	close(da.closed)
	return da.closeReturn
}

func TestClosesDataAccess(t *testing.T) {
	da := newClosingDataAccess(nil)

	a := New(da)
	checkClose(t, a)
	<-da.closed
}

func TestCloseReturnsDataAccessError(t *testing.T) {
	err := errors.New("foo")
	da := newClosingDataAccess(err)
	a := New(da)

	if cerr := a.Close(); cerr != err {
		t.Fatalf("Wrong error returned, expected %v but got %v", err, cerr)
	}
	<-da.closed
}

func contains(arr []string, str string) bool {
	for _, a := range arr {
		if a == str {
			return true
		}
	}
	return false
=======
>>>>>>> 277a0bea
}<|MERGE_RESOLUTION|>--- conflicted
+++ resolved
@@ -1205,48 +1205,6 @@
 	if ok < 4 || ok > 5 {
 		t.Fatalf("Expected successes, but got %d", ok)
 	}
-<<<<<<< HEAD
-}
-
-type closingDataAccess struct {
-	DataAccess
-	closeReturn error
-	closed      chan struct{}
-}
-
-func newClosingDataAccess(closeReturn error) *closingDataAccess {
-	ds := datastore.NewMockInit()
-	ls := logs.NewMock()
-	return &closingDataAccess{
-		DataAccess:  NewDirectDataAccess(ds, ls, new(mqs.Mock)),
-		closed:      make(chan struct{}),
-		closeReturn: closeReturn,
-	}
-
-}
-
-func (da *closingDataAccess) Close() error {
-	close(da.closed)
-	return da.closeReturn
-}
-
-func TestClosesDataAccess(t *testing.T) {
-	da := newClosingDataAccess(nil)
-
-	a := New(da)
-	checkClose(t, a)
-	<-da.closed
-}
-
-func TestCloseReturnsDataAccessError(t *testing.T) {
-	err := errors.New("foo")
-	da := newClosingDataAccess(err)
-	a := New(da)
-
-	if cerr := a.Close(); cerr != err {
-		t.Fatalf("Wrong error returned, expected %v but got %v", err, cerr)
-	}
-	<-da.closed
 }
 
 func contains(arr []string, str string) bool {
@@ -1256,6 +1214,4 @@
 		}
 	}
 	return false
-=======
->>>>>>> 277a0bea
 }