--- conflicted
+++ resolved
@@ -3,7 +3,6 @@
 
 Welcome to the Fn Getting Started Series, the best way to get started with Fn and serverless computing.
 
-<<<<<<< HEAD
 ## Prequisites
 * [Quickstart](../../README.md) has been completed.
 
@@ -16,10 +15,6 @@
 # Set your Docker Hub username
 export FN_REGISTRY=<DOCKERHUB_USERNAME>
 ```
-
-## Guided Tour
-=======
->>>>>>> 250bc645
 
 ## Hello World Examples
 
