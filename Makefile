# Just builds
.PHONY: dep
dep:
	dep ensure --vendor-only

.PHONY: dep-up
dep-up:
	dep ensure

.PHONY: build
build: api/agent/grpc/runner.pb.go
	go build -o fnserver ./cmd/fnserver 

.PHONY: install
install:
	go build -o ${GOPATH}/bin/fnserver ./cmd/fnserver 

.PHONY: checkfmt
checkfmt:
	./go-fmt.sh

.PHONY: clear-images
clear-images:
	-docker images -q -f dangling=true | xargs docker rmi -f
	for i in fnproject/fn-test-utils fnproject/fn-status-checker fnproject/hello fnproject/dind fnproject/fnserver ; do \
	    docker images "$$i" --format '{{ .ID }}\t{{ .Repository }}\t{{ .Tag}}' | while read id repo tag; do \
	        if [ "$$tag" = "<none>" ]; then docker rmi "$$id"; else docker rmi "$$repo:$$tag"; fi; done; done

.PHONY: release-fnserver
release-fnserver:
	./release.sh

.PHONY: build-dind
build-dind:
	(cd images/dind && ./build.sh)

.PHONY: release-dind
release-dind:
	(cd images/dind && ./release.sh)

.PHONY: fn-status-checker
fn-status-checker: checkfmt
	cd images/fn-status-checker && ./build.sh

.PHONY: fn-test-utils
fn-test-utils: checkfmt
	cd images/fn-test-utils && ./build.sh

.PHONY: test-middleware
test-middleware: test-basic
	cd examples/middleware && go build

.PHONY: test-extensions
test-extensions: test-basic
	cd examples/extensions && go build

.PHONY: test-basic
test-basic: checkfmt pull-images fn-test-utils fn-status-checker
	./test.sh

.PHONY: test
test: checkfmt pull-images test-basic test-middleware test-extensions test-system

.PHONY: test-system
test-system: test-basic
	./system_test.sh sqlite3
	./system_test.sh mysql
	./system_test.sh postgres

.PHONY: img-busybox
img-busybox:
	docker pull busybox

.PHONY: img-hello
img-hello:
	docker pull fnproject/hello

.PHONY: img-mysql
img-mysql:
	/bin/bash -c "source ./helpers.sh && docker_pull_mysql"

.PHONY: img-postgres
img-postgres:
	/bin/bash -c "source ./helpers.sh && docker_pull_postgres"

.PHONY: img-minio
img-minio:
	/bin/bash -c "source ./helpers.sh && docker_pull_minio"

.PHONY: pull-images
pull-images: img-hello img-mysql img-postgres img-minio img-busybox

.PHONY: test-datastore
test-datastore:
	cd api/datastore && go test -v ./...

.PHONY: test-log-datastore
test-log-datastore:
	cd api/logs && go test -v ./...

.PHONY: test-build-arm
test-build-arm:
	GOARCH=arm GOARM=5 $(MAKE) build
	GOARCH=arm GOARM=6 $(MAKE) build
	GOARCH=arm GOARM=7 $(MAKE) build
	GOARCH=arm64 $(MAKE) build

%.pb.go: %.proto
	protoc --proto_path=$(@D) --proto_path=./vendor --go_out=plugins=grpc:$(@D) $<

.PHONY: run
run: build
	GIN_MODE=debug ./fnserver

.PHONY: docker-build
docker-build:
	docker build --build-arg HTTPS_PROXY --build-arg HTTP_PROXY -t fnproject/fnserver:latest .

.PHONY: docker-run
docker-run: docker-build
	docker run --rm --privileged -it -e NO_PROXY -e HTTP_PROXY -e FN_LOG_LEVEL=debug -e "FN_DB_URL=sqlite3:///app/data/fn.db" -v ${CURDIR}/data:/app/data -p 8080:8080 fnproject/fnserver

.PHONY: docker-test
docker-test:
	docker run -ti --privileged --rm -e FN_LOG_LEVEL=debug \
	-v /var/run/docker.sock:/var/run/docker.sock \
	-v ${CURDIR}:/go/src/github.com/fnproject/fn \
	-w /go/src/github.com/fnproject/fn \
	fnproject/go:dev go test \
	-v $(shell docker run --rm -ti -v ${CURDIR}:/go/src/github.com/fnproject/fn -w /go/src/github.com/fnproject/fn -e GOPATH=/go golang:alpine sh -c 'go list ./... | grep -v vendor | grep -v examples | grep -v tool | grep -v fn')

<<<<<<< HEAD
all: dep build

test-wercker: checkfmt pull-images test-basic-wercker test-middleware test-extensions test-api test-system

test-basic-wercker: checkfmt pull-images fn-test-utils
	./test_wercker.sh

release-dind-wercker:
	(cd images/dind && ./release_wercker.sh)

release-fnserver-wercker:
	./release_wercker.sh	
=======
.PHONY: all
all: dep build
>>>>>>> 277a0bea
<|MERGE_RESOLUTION|>--- conflicted
+++ resolved
@@ -129,7 +129,7 @@
 	fnproject/go:dev go test \
 	-v $(shell docker run --rm -ti -v ${CURDIR}:/go/src/github.com/fnproject/fn -w /go/src/github.com/fnproject/fn -e GOPATH=/go golang:alpine sh -c 'go list ./... | grep -v vendor | grep -v examples | grep -v tool | grep -v fn')
 
-<<<<<<< HEAD
+.PHONY: all
 all: dep build
 
 test-wercker: checkfmt pull-images test-basic-wercker test-middleware test-extensions test-api test-system
@@ -141,8 +141,4 @@
 	(cd images/dind && ./release_wercker.sh)
 
 release-fnserver-wercker:
-	./release_wercker.sh	
-=======
-.PHONY: all
-all: dep build
->>>>>>> 277a0bea
+	./release_wercker.sh	